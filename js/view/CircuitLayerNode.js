--- conflicted
+++ resolved
@@ -489,30 +489,15 @@
 
     /**
      * Called when a Vertex drag begins, records the relative click point
-     * @param {Pointer} pointer
+     * @param {Vector2} point
      * @param {Vertex} vertex
      * @public
      */
-    startDragVertex: function( pointer, vertex ) {
-
-      // Find all vertices connected by fixed length nodes.
-      var vertices = this.circuit.findAllFixedVertices( vertex );
-
-      // If any of the vertices in the subgraph is already being dragged, then this vertex cannot be dragged.
-      for ( var i = 0; i < vertices.length; i++ ) {
-        if ( vertices[ i ].pointer !== null ) {
-          return;
-        }
-      }
-
-      // Mark the vertices as being dragged by the given Pointer
-      for ( i = 0; i < vertices.length; i++ ) {
-        vertices[ i ].pointer = pointer;
-      }
+    startDragVertex: function( point, vertex ) {
 
       // If it is the edge of a fixed length circuit element, the element rotates and moves toward the mouse
       var vertexNode = this.getVertexNode( vertex );
-      vertexNode.startOffset = vertexNode.globalToParentPoint( pointer.point ).minus( vertex.unsnappedPositionProperty.get() );
+      vertexNode.startOffset = vertexNode.globalToParentPoint( point ).minus( vertex.unsnappedPositionProperty.get() );
     },
 
     /**
@@ -559,33 +544,24 @@
 
     /**
      * Drag a vertex.
-     * @param {Pointer} point - the scenery pointer dragging the vertex
+     * @param {Vector2} point - the touch position
      * @param {Vertex} vertex - the vertex that is being dragged
      * @param {boolean} okToRotate - true if it is allowed to rotate adjacent CircuitElements
      * @public
      */
-    dragVertex: function( pointer, vertex, okToRotate ) {
-      var point = pointer.point;
+    dragVertex: function( point, vertex, okToRotate ) {
+      var vertexNode = this.getVertexNode( vertex );
+      var position = vertexNode.globalToParentPoint( point ).subtract( vertexNode.startOffset );
+
+      // If it is the edge of a fixed length circuit element, the element rotates and moves toward the mouse
+      var neighbors = this.circuit.getNeighborCircuitElements( vertex );
 
       // Find all vertices connected by fixed length nodes.
       var vertices = this.circuit.findAllFixedVertices( vertex );
 
-      // Bail if it is not the Pointer that initiated dragging
-      for ( var i = 0; i < vertices.length; i++ ) {
-        if ( vertices[ i ].pointer !== pointer ) {
-          return;
-        }
-      }
-
-      var vertexNode = this.getVertexNode( vertex );
-      var position = vertexNode.globalToParentPoint( point ).subtract( vertexNode.startOffset );
-
-      // If it is the edge of a fixed length circuit element, the element rotates and moves toward the mouse
-      var neighbors = this.circuit.getNeighborCircuitElements( vertex );
-
       // If any of the vertices connected by fixed length nodes is immobile, then the entire subgraph cannot be moved
       var rotated = false;
-      for ( i = 0; i < vertices.length; i++ ) {
+      for ( var i = 0; i < vertices.length; i++ ) {
         if ( !vertices[ i ].draggableProperty.get() ) {
 
           // See #108 multiple objects connected to the same origin vertex can cause problems.
@@ -694,32 +670,24 @@
     /**
      * End a vertex drag.
      *
-     * @param {Pointer} pointer
+     * @param {Object} event - event from scenery
      * @param {Vertex} vertex
      * @param {boolean} dragged - true if the vertex actually moved with at least 1 drag call
      * @public
      */
-    endDragVertex: function( pointer, vertex, dragged ) {
+    endDrag: function( event, vertex, dragged ) {
+      assert && assert( typeof dragged === 'boolean', 'didDrag must be supplied' );
+
+      var vertexNode = this.getVertexNode( vertex );
 
       // Find all vertices connected by fixed length nodes.
       var vertices = this.circuit.findAllFixedVertices( vertex );
 
+      // If any of the vertices connected by fixed length nodes is immobile, then the entire subgraph cannot be moved
       for ( var i = 0; i < vertices.length; i++ ) {
-<<<<<<< HEAD
-        if ( vertices[ i ].pointer !== pointer ) {
-          return;
-        }
-      }
-
-      assert && assert( typeof dragged === 'boolean', 'didDrag must be supplied' );
-
-      var vertexNode = this.getVertexNode( vertex );
-
-=======
         vertices[ i ].isDragged = false;
       }
 
->>>>>>> b1b5e7ba
       // If any of the vertices connected by fixed length nodes is immobile, then the entire subgraph cannot be moved
       for ( i = 0; i < vertices.length; i++ ) {
         if ( !vertices[ i ].draggableProperty.get() ) {
@@ -740,11 +708,6 @@
 
       // Signify that something has been dropped in the play area, to show the edit panel, unless dropped in the toolbox
       this.circuit.vertexDroppedEmitter.emit1( vertex );
-
-      // Allow all Vertices to be dragged by any Pointer again
-      for ( i = 0; i < vertices.length; i++ ) {
-        vertices[ i ].pointer = null;
-      }
     },
 
     /**
